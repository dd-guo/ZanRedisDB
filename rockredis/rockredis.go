--- conflicted
+++ resolved
@@ -195,11 +195,7 @@
 	wg               sync.WaitGroup
 	backupC          chan *BackupInfo
 	engOpened        int32
-<<<<<<< HEAD
 	indexMgr         *IndexMgr
-	ttlChecker       *TTLChecker
-=======
->>>>>>> 58564dc5
 	isBatching       int32
 }
 
@@ -672,7 +668,6 @@
 	return os.RemoveAll(path.Join(backupDir, checkpointDir))
 }
 
-<<<<<<< HEAD
 func (r *RockDB) GetIndexSchema(table string) (*common.IndexSchema, error) {
 	return r.indexMgr.GetIndexSchemaInfo(r, table)
 }
@@ -701,28 +696,6 @@
 	return r.indexMgr.UpdateHsetIndexState(r, table, hindex.IndexField, IndexState(hindex.State))
 }
 
-func (r *RockDB) RegisterKVExpired(f OnExpiredFunc) {
-	r.ttlChecker.RegisterKVExpired(f)
-}
-
-func (r *RockDB) RegisterListExpired(f OnExpiredFunc) {
-	r.ttlChecker.RegisterListExpired(f)
-}
-
-func (r *RockDB) RegisterSetExpired(f OnExpiredFunc) {
-	r.ttlChecker.RegisterSetExpired(f)
-}
-
-func (r *RockDB) RegisterZSetExpired(f OnExpiredFunc) {
-	r.ttlChecker.RegisterZSetExpired(f)
-}
-
-func (r *RockDB) RegisterHashExpired(f OnExpiredFunc) {
-	r.ttlChecker.RegisterHashExpired(f)
-}
-
-=======
->>>>>>> 58564dc5
 func (r *RockDB) BeginBatchWrite() error {
 	if atomic.CompareAndSwapInt32(&r.isBatching, 0, 1) {
 		r.wb.Clear()
