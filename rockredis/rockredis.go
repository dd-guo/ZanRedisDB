--- conflicted
+++ resolved
@@ -614,7 +614,6 @@
 	return os.RemoveAll(path.Join(backupDir, checkpointDir))
 }
 
-<<<<<<< HEAD
 func (r *RockDB) GetIndexSchema(table string) (*common.IndexSchema, error) {
 	return r.indexMgr.GetIndexSchemaInfo(r, table)
 }
@@ -623,10 +622,7 @@
 	return r.indexMgr.GetAllIndexSchemaInfo(r)
 }
 
-func (r *RockDB) RegisterKVExpired(f common.OnExpiredFunc) {
-=======
 func (r *RockDB) RegisterKVExpired(f OnExpiredFunc) {
->>>>>>> c04f7327
 	r.ttlChecker.RegisterKVExpired(f)
 }
 
